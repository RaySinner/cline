--- conflicted
+++ resolved
@@ -11,11 +11,8 @@
 import { OpenAiNativeHandler } from "./providers/openai-native"
 import { VsCodeLmHandler } from "./providers/vscode-lm";
 import { ApiStream } from "./transform/stream"
-<<<<<<< HEAD
 import { DelayDecorator } from "./providers/delay-decorator"
-=======
 import { DeepSeekHandler } from "./providers/deepseek"
->>>>>>> a7e9d473
 
 export interface ApiHandler {
 	createMessage(systemPrompt: string, messages: Anthropic.Messages.MessageParam[]): ApiStream
@@ -51,17 +48,14 @@
 			handler = new GeminiHandler(options)
 			break
 		case "openai-native":
-<<<<<<< HEAD
 			handler = new OpenAiNativeHandler(options)
 			break
         case "vscode-lm":
             handler =  new VsCodeLmHandler(options)
 			break
-=======
-			return new OpenAiNativeHandler(options)
 		case "deepseek":
-			return new DeepSeekHandler(options)
->>>>>>> a7e9d473
+			handler =  new DeepSeekHandler(options)
+			break
 		default:
 			handler = new AnthropicHandler(options)
 	}
